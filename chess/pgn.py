# -*- coding: utf-8 -*-
#
# This file is part of the python-chess library.
# Copyright (C) 2012-2018 Niklas Fiekas <niklas.fiekas@backscattering.de>
#
# This program is free software: you can redistribute it and/or modify
# it under the terms of the GNU General Public License as published by
# the Free Software Foundation, either version 3 of the License, or
# (at your option) any later version.
#
# This program is distributed in the hope that it will be useful,
# but WITHOUT ANY WARRANTY; without even the implied warranty of
# MERCHANTABILITY or FITNESS FOR A PARTICULAR PURPOSE. See the
# GNU General Public License for more details.
#
# You should have received a copy of the GNU General Public License
# along with this program. If not, see <http://www.gnu.org/licenses/>.

import collections
import itertools
import logging
import re

<<<<<<< HEAD
import chess
=======
try:
    from collections.abc import MutableMapping  # Python 3
except ImportError:
    from collections import MutableMapping  # Python 2

>>>>>>> b05bb084

LOGGER = logging.getLogger(__name__)


# Reference of Numeric Annotation Glyphs (NAGs):
# https://en.wikipedia.org/wiki/Numeric_Annotation_Glyphs

NAG_NULL = 0

NAG_GOOD_MOVE = 1
"""A good move. Can also be indicated by ``!`` in PGN notation."""

NAG_MISTAKE = 2
"""A mistake. Can also be indicated by ``?`` in PGN notation."""

NAG_BRILLIANT_MOVE = 3
"""A brilliant move. Can also be indicated by ``!!`` in PGN notation."""

NAG_BLUNDER = 4
"""A blunder. Can also be indicated by ``??`` in PGN notation."""

NAG_SPECULATIVE_MOVE = 5
"""A speculative move. Can also be indicated by ``!?`` in PGN notation."""

NAG_DUBIOUS_MOVE = 6
"""A dubious move. Can also be indicated by ``?!`` in PGN notation."""

NAG_FORCED_MOVE = 7
NAG_SINGULAR_MOVE = 8
NAG_WORST_MOVE = 9
NAG_DRAWISH_POSITION = 10
NAG_QUIET_POSITION = 11
NAG_ACTIVE_POSITION = 12
NAG_UNCLEAR_POSITION = 13
NAG_WHITE_SLIGHT_ADVANTAGE = 14
NAG_BLACK_SLIGHT_ADVANTAGE = 15
NAG_WHITE_MODERATE_ADVANTAGE = 16
NAG_BLACK_MODERATE_ADVANTAGE = 17
NAG_WHITE_DECISIVE_ADVANTAGE = 18
NAG_BLACK_DECISIVE_ADVANTAGE = 19

NAG_WHITE_ZUGZWANG = 22
NAG_BLACK_ZUGZWANG = 23

NAG_WHITE_MODERATE_COUNTERPLAY = 132
NAG_BLACK_MODERATE_COUNTERPLAY = 133
NAG_WHITE_DECISIVE_COUNTERPLAY = 134
NAG_BLACK_DECISIVE_COUNTERPLAY = 135
NAG_WHITE_MODERATE_TIME_PRESSURE = 136
NAG_BLACK_MODERATE_TIME_PRESSURE = 137
NAG_WHITE_SEVERE_TIME_PRESSURE = 138
NAG_BLACK_SEVERE_TIME_PRESSURE = 139

NAG_NOVELTY = 146


TAG_REGEX = re.compile(r"^\[([A-Za-z0-9_]+)\s+\"(.*)\"\]\s*$")

TAG_NAME_REGEX = re.compile(r"^[A-Za-z0-9_]+\Z")

MOVETEXT_REGEX = re.compile(r"""
    (
        [NBKRQ]?[a-h]?[1-8]?[\-x]?[a-h][1-8](?:=?[nbrqkNBRQK])?
        |[PNBRQK]?@[a-h][1-8]
        |--
        |Z0
        |O-O(?:-O)?
        |0-0(?:-0)?
    )
    |(\{.*)
    |(;.*)
    |(\$[0-9]+)
    |(\()
    |(\))
    |(\*|1-0|0-1|1/2-1/2)
    |([\?!]{1,2})
    """, re.DOTALL | re.VERBOSE)


TAG_ROSTER = ["Event", "Site", "Date", "Round", "White", "Black", "Result"]


class GameNode:
    def __init__(self):
        self.parent = None
        self.move = None
        self.nags = set()
        self.starting_comment = ""
        self.comment = ""
        self.variations = []

        self.board_cached = None

    def board(self, *, _cache=True):
        """
        Gets a board with the position of the node.

        It's a copy, so modifying the board will not alter the game.
        """
        if self.board_cached:
            return self.board_cached.copy()

        board = self.parent.board(_cache=False)
        board.push(self.move)

        if _cache:
            self.board_cached = board
            return board.copy()
        else:
            return board

    def san(self):
        """
        Gets the standard algebraic notation of the move leading to this node.
        See :func:`chess.Board.san()`.

        Do not call this on the root node.
        """
        return self.parent.board().san(self.move)

    def uci(self, *, chess960=None):
        """
        Gets the UCI notation of the move leading to this node.
        See :func:`chess.Board.uci()`.

        Do not call this on the root node.
        """
        return self.parent.board().san(self.move, chess960=chess960)

    def root(self):
        """Gets the root node, i.e. the game."""
        node = self

        while node.parent:
            node = node.parent

        return node

    def end(self):
        """Follows the main variation to the end and returns the last node."""
        node = self

        while node.variations:
            node = node.variations[0]

        return node

    def is_end(self):
        """Checks if this node is the last node in the current variation."""
        return not self.variations

    def starts_variation(self):
        """
        Checks if this node starts a variation (and can thus have a starting
        comment). The root node does not start a variation and can have no
        starting comment.

        For example in ``1. e4 e5 (1... c5 2. Nf3) 2. Nf3`` the node holding
        1... c5 starts a variation.
        """
        if not self.parent or not self.parent.variations:
            return False

        return self.parent.variations[0] != self

    def is_main_line(self):
        """Checks if the node is in the main line of the game."""
        node = self

        while node.parent:
            parent = node.parent

            if not parent.variations or parent.variations[0] != node:
                return False

            node = parent

        return True

    def is_main_variation(self):
        """
        Checks if this node is the first variation from the point of view of its
        parent. The root node is also in the main variation.
        """
        if not self.parent:
            return True

        return not self.parent.variations or self.parent.variations[0] == self

    def variation(self, move):
        """
        Gets a child node by either the move or the variation index.
        """
        for index, variation in enumerate(self.variations):
            if move == variation.move or index == move or move == variation:
                return variation

        raise KeyError("variation not found")

    def has_variation(self, move):
        """Checks if the given *move* appears as a variation."""
        return move in (variation.move for variation in self.variations)

    def promote_to_main(self, move):
        """Promotes the given *move* to the main variation."""
        variation = self.variation(move)
        self.variations.remove(variation)
        self.variations.insert(0, variation)

    def promote(self, move):
        """Moves a variation one up in the list of variations."""
        variation = self.variation(move)
        i = self.variations.index(variation)
        if i > 0:
            self.variations[i - 1], self.variations[i] = self.variations[i], self.variations[i - 1]

    def demote(self, move):
        """Moves a variation one down in the list of variations."""
        variation = self.variation(move)
        i = self.variations.index(variation)
        if i < len(self.variations) - 1:
            self.variations[i + 1], self.variations[i] = self.variations[i], self.variations[i + 1]

    def remove_variation(self, move):
        """Removes a variation."""
        self.variations.remove(self.variation(move))

    def add_variation(self, move, *, comment="", starting_comment="", nags=()):
        """Creates a child node with the given attributes."""
        node = GameNode()
        node.move = move
        node.nags = set(nags)
        node.parent = self
        node.comment = comment
        node.starting_comment = starting_comment
        self.variations.append(node)
        return node

    def add_main_variation(self, move, *, comment=""):
        """
        Creates a child node with the given attributes and promotes it to the
        main variation.
        """
        node = self.add_variation(move, comment=comment)
        self.variations.remove(node)
        self.variations.insert(0, node)
        return node

    def main_line(self):
        """Yields the moves of the main line starting in this node."""
        node = self
        while node.variations:
            node = node.variations[0]
            yield node.move

    def add_line(self, moves, *, comment="", starting_comment="", nags=()):
        """
        Creates a sequence of child nodes for the given list of moves.
        Adds *comment* and *nags* to the last node of the line and returns it.
        """
        node = self

        # Add line.
        for move in moves:
            node = node.add_variation(move, starting_comment=starting_comment)
            starting_comment = ""

        # Merge comment and NAGs.
        if node.comment:
            node.comment += " " + comment
        else:
            node.comment = comment

        node.nags.update(nags)

        return node

    def accept(self, visitor, *, _board=None):
        """
        Traverse game nodes in PGN order using the given *visitor*. Returns
        the visitor result.
        """
        board = self.board() if _board is None else _board

        # The first move of the main line goes first.
        if self.variations:
            main_variation = self.variations[0]
            visitor.visit_move(board, main_variation.move)

            # Visit NAGs.
            for nag in sorted(main_variation.nags):
                visitor.visit_nag(nag)

            # Visit the comment.
            if main_variation.comment:
                visitor.visit_comment(main_variation.comment)

        # Then visit side lines.
        for variation in itertools.islice(self.variations, 1, None):
            # Start variation.
            visitor.begin_variation()

            # Append starting comment.
            if variation.starting_comment:
                visitor.visit_comment(variation.starting_comment)

            # Visit move.
            visitor.visit_move(board, variation.move)

            # Visit NAGs.
            for nag in sorted(variation.nags):
                visitor.visit_nag(nag)

            # Visit comment.
            if variation.comment:
                visitor.visit_comment(variation.comment)

            # Recursively append the next moves.
            board.push(variation.move)
            variation.accept(visitor, _board=board)
            board.pop()

            # End variation.
            visitor.end_variation()

        # The main line is continued last.
        if self.variations:
            main_variation = self.variations[0]

            # Recursively append the next moves.
            board.push(main_variation.move)
            main_variation.accept(visitor, _board=board)
            board.pop()

        # Get the result if not called recursively.
        if _board is None:
            return visitor.result()

    def accept_subgame(self, visitor):
        """
        Traverses headers and game nodes in PGN order, as if the game was
        starting from this node. Returns the visitor result.
        """
        game = self.root()
        visitor.begin_game()

        dummy_game = Game.without_tag_roster()
        dummy_game.setup(self.board())

        visitor.begin_headers()
        for tagname, tagvalue in game.headers.items():
            if tagname not in dummy_game.headers:
                visitor.visit_header(tagname, tagvalue)
        for tagname, tagvalue in dummy_game.headers.items():
            visitor.visit_header(tagname, tagvalue)
        visitor.end_headers()

        self.accept(visitor)

        visitor.visit_result(game.headers.get("Result", "*"))
        visitor.end_game()
        return visitor.result()

    def __str__(self):
        return self.accept(StringExporter(columns=None))


class Game(GameNode):
    """
    The root node of a game with extra information such as headers and the
    starting position. Also has all the other properties and methods of
    :class:`~chess.pgn.GameNode`.
    """

    def __init__(self, headers=None):
        super().__init__()
        self.headers = Headers(headers)
        self.errors = []

    def board(self, *, _cache=False):
        """
        Gets the starting position of the game.

        Unless the ``FEN`` header tag is set, this is the default starting
        position (for the ``Variant``).
        """
        return self.headers.board()

    def setup(self, board):
        """
        Setup a specific starting position. This sets (or resets) the
        ``FEN``, ``SetUp``, and ``Variant`` header tags.
        """
        try:
            fen = board.fen()
        except AttributeError:
            board = chess.Board(board)
            board.chess960 = board.has_chess960_castling_rights()
            fen = board.fen()

        if fen == type(board).starting_fen:
            self.headers.pop("SetUp", None)
            self.headers.pop("FEN", None)
        else:
            self.headers["SetUp"] = "1"
            self.headers["FEN"] = fen

        if type(board).aliases[0] == "Standard" and board.chess960:
            self.headers["Variant"] = "Chess960"
        elif type(board).aliases[0] != "Standard":
            self.headers["Variant"] = type(board).aliases[0]
            self.headers["FEN"] = board.fen()
        else:
            self.headers.pop("Variant", None)

    def accept(self, visitor):
        """
        Traverses the game in PGN order using the given *visitor*. Returns
        the visitor result.
        """
        visitor.begin_game()

        visitor.begin_headers()
        for tagname, tagvalue in self.headers.items():
            visitor.visit_header(tagname, tagvalue)
        visitor.end_headers()

        if self.comment:
            visitor.visit_comment(self.comment)

        super().accept(visitor, _board=self.board())

        visitor.visit_result(self.headers.get("Result", "*"))
        visitor.end_game()
        return visitor.result()

    @classmethod
    def from_board(cls, board):
        """Creates a game from the move stack of a :class:`~chess.Board()`."""
        # Setup the initial position.
        game = cls()
        game.setup(board.root())
        node = game

        # Replay all moves.
        for move in board.move_stack:
            node = node.add_variation(move)

        game.headers["Result"] = board.result()
        return game

    @classmethod
    def without_tag_roster(cls):
        """Creates an empty game without the default 7 tag roster."""
        return cls(headers={})


class Headers(MutableMapping):
    def __init__(self, data=None, **kwargs):
        self._tag_roster = {}
        self._others = {}

        if data is None:
            data = {
                "Event": "?",
                "Site": "?",
                "Date": "????.??.??",
                "Round": "?",
                "White": "?",
                "Black": "?",
                "Result": "*"
            }

        self.update(data, **kwargs)

    def is_chess960(self):
        return self.get("Variant", "").lower() in [
            "chess960",
            "chess 960",
            "fischerandom",  # Cute Chess
            "fischerrandom",
            "fischer random",
        ]

    def is_wild(self):
        # http://www.freechess.org/Help/HelpFiles/wild.html
        wild = self.get("Variant", "").lower() in [
            "wild/0", "wild/1", "wild/2", "wild/3", "wild/4", "wild/5",
            "wild/6", "wild/7", "wild/8", "wild/8a"]

    def variant(self):
        if "Variant" not in self or self.is_chess960() or self.is_wild():
            return chess.Board
        else:
            from chess.variant import find_variant
            return find_variant(self["Variant"])

    def board(self):
        VariantBoard = self.variant()
        fen = self.get("FEN", VariantBoard.starting_fen)
        board = VariantBoard(fen, chess960=self.is_chess960())
        board.chess960 = board.chess960 or board.has_chess960_castling_rights()
        return board

    def __setitem__(self, key, value):
        if key in TAG_ROSTER:
            self._tag_roster[key] = value
        elif not TAG_NAME_REGEX.match(key):
            raise ValueError("non-alphanumeric pgn header tag: {}".format(repr(key)))
        elif "\n" in value or "\r" in value:
            raise ValueError("line break in pgn header {}: {}".format(key, repr(value)))
        else:
            self._others[key] = value

    def __getitem__(self, key):
        if key in TAG_ROSTER:
            return self._tag_roster[key]
        else:
            return self._others[key]

    def __delitem__(self, key):
        if key in TAG_ROSTER:
            del self._tag_roster[key]
        else:
            del self._others[key]

    def __iter__(self):
        for key in TAG_ROSTER:
            if key in self._tag_roster:
                yield key

        yield from sorted(self._others)

    def __len__(self):
        return len(self._tag_roster) + len(self._others)

    def copy(self):
        return type(self)(self)

    def __copy__(self):
        return self.copy()

    def __repr__(self):
        return "{}({})".format(
            type(self).__name__,
            ", ".join("{}={}".format(key, repr(value)) for key, value in self.items()))


class BaseVisitor:
    """
    Base class for visitors.

    Use with :func:`chess.pgn.Game.accept()` or
    :func:`chess.pgn.GameNode.accept()` or :func:`chess.pgn.read_game()`.

    The methods are called in PGN order.
    """

    def begin_game(self):
        """Called at the start of a game."""
        pass

    def begin_headers(self):
        """Called at the start of game headers."""
        pass

    def visit_header(self, tagname, tagvalue):
        """Called for each game header."""
        pass

    def end_headers(self):
        """Called at the end of the game headers."""
        pass

    def visit_move(self, board, move):
        """
        Called for each move.

        *board* is the board state before the move. The board state must be
        restored before the traversal continues.
        """
        pass

    def visit_comment(self, comment):
        """Called for each comment."""
        pass

    def visit_nag(self, nag):
        """Called for each NAG."""
        pass

    def begin_variation(self):
        """
        Called at the start of a new variation. It is not called for the
        main line of the game.
        """
        pass

    def end_variation(self):
        """Concludes a variation."""
        pass

    def visit_result(self, result):
        """
        Called at the end of a game with the value from the ``Result`` header.
        """
        pass

    def end_game(self):
        """Called at the end of a game."""
        pass

    def result(self):
        """Called to get the result of the visitor. Defaults to ``True``."""
        return True

    def handle_error(self, error):
        """Called for encountered errors. Defaults to raising an exception."""
        raise error


class GameModelCreator(BaseVisitor):
    """
    Creates a game model. Default visitor for :func:`~chess.pgn.read_game()`.
    """

    def __init__(self):
        self.game = Game()

        self.variation_stack = [self.game]
        self.starting_comment = ""
        self.in_variation = False

    def visit_header(self, tagname, tagvalue):
        self.game.headers[tagname] = tagvalue

    def visit_nag(self, nag):
        self.variation_stack[-1].nags.add(nag)

    def begin_variation(self):
        self.variation_stack.append(self.variation_stack[-1].parent)
        self.in_variation = False

    def end_variation(self):
        self.variation_stack.pop()

    def visit_result(self, result):
        if self.game.headers.get("Result", "*") == "*":
            self.game.headers["Result"] = result

    def visit_comment(self, comment):
        if self.in_variation or (self.variation_stack[-1].parent is None and self.variation_stack[-1].is_end()):
            # Add as a comment for the current node if in the middle of
            # a variation. Add as a comment for the game if the comment
            # starts before any move.
            new_comment = [self.variation_stack[-1].comment, comment]
            self.variation_stack[-1].comment = "\n".join(new_comment).strip()
        else:
            # Otherwise, it is a starting comment.
            new_comment = [self.starting_comment, comment]
            self.starting_comment = "\n".join(new_comment).strip()

    def visit_move(self, board, move):
        self.variation_stack[-1] = self.variation_stack[-1].add_variation(move)
        self.variation_stack[-1].starting_comment = self.starting_comment
        self.starting_comment = ""
        self.in_variation = True

    def handle_error(self, error):
        """
        Populates :data:`chess.pgn.Game.errors` with encountered errors and
        logs them.
        """
        LOGGER.exception("error during pgn parsing")
        self.game.errors.append(error)

    def result(self):
        """
        Returns the visited :class:`~chess.pgn.Game()`.
        """
        return self.game


class StringExporter(BaseVisitor):
    """
    Allows exporting a game as a string.

    >>> import chess.pgn
    >>>
    >>> game = chess.pgn.Game()
    >>>
    >>> exporter = chess.pgn.StringExporter(headers=True, variations=True, comments=True)
    >>> pgn_string = game.accept(exporter)

    Only *columns* characters are written per line. If *columns* is ``None``
    then the entire movetext will be on a single line. This does not affect
    header tags and comments.

    There will be no newline characters at the end of the string.
    """

    def __init__(self, *, columns=80, headers=True, comments=True, variations=True):
        self.columns = columns
        self.headers = headers
        self.comments = comments
        self.variations = variations

        self.found_headers = False

        self.force_movenumber = True

        self.lines = []
        self.current_line = ""
        self.variation_depth = 0

    def flush_current_line(self):
        if self.current_line:
            self.lines.append(self.current_line.rstrip())
        self.current_line = ""

    def write_token(self, token):
        if self.columns is not None and self.columns - len(self.current_line) < len(token):
            self.flush_current_line()
        self.current_line += token

    def write_line(self, line=""):
        self.flush_current_line()
        self.lines.append(line.rstrip())

    def end_game(self):
        self.write_line()

    def begin_headers(self):
        self.found_headers = False

    def visit_header(self, tagname, tagvalue):
        if self.headers:
            self.found_headers = True
            self.write_line("[{} \"{}\"]".format(tagname, tagvalue))

    def end_headers(self):
        if self.found_headers:
            self.write_line()

    def begin_variation(self):
        self.variation_depth += 1

        if self.variations:
            self.write_token("( ")
            self.force_movenumber = True

    def end_variation(self):
        self.variation_depth -= 1

        if self.variations:
            self.write_token(") ")
            self.force_movenumber = True

    def visit_comment(self, comment):
        if self.comments and (self.variations or not self.variation_depth):
            self.write_token("{ " + comment.replace("}", "").strip() + " } ")
            self.force_movenumber = True

    def visit_nag(self, nag):
        if self.comments and (self.variations or not self.variation_depth):
            self.write_token("$" + str(nag) + " ")

    def visit_move(self, board, move):
        if self.variations or not self.variation_depth:
            # Write the move number.
            if board.turn == chess.WHITE:
                self.write_token(str(board.fullmove_number) + ". ")
            elif self.force_movenumber:
                self.write_token(str(board.fullmove_number) + "... ")

            # Write the SAN.
            self.write_token(board.san(move) + " ")

            self.force_movenumber = False

    def visit_result(self, result):
        self.write_token(result + " ")

    def result(self):
        if self.current_line:
            return "\n".join(itertools.chain(self.lines, [self.current_line.rstrip()])).rstrip()
        else:
            return "\n".join(self.lines).rstrip()

    def __str__(self):
        return self.result()


class FileExporter(StringExporter):
    """
    Acts like a :class:`~chess.pgn.StringExporter`, but games are written
    directly into a text file.

    There will always be a blank line after each game. Handling encodings is up
    to the caller.

    >>> import chess.pgn
    >>>
    >>> game = chess.pgn.Game()
    >>>
    >>> new_pgn = open("/dev/null", "w", encoding="utf-8")
    >>> exporter = chess.pgn.FileExporter(new_pgn)
    >>> game.accept(exporter)
    """

    def __init__(self, handle, *, columns=80, headers=True, comments=True, variations=True):
        super().__init__(columns=columns, headers=headers, comments=comments, variations=variations)
        self.handle = handle

    def flush_current_line(self):
        if self.current_line:
            self.handle.write(self.current_line.rstrip())
            self.handle.write("\n")
        self.current_line = ""

    def write_line(self, line=""):
        self.flush_current_line()
        self.handle.write(line.rstrip())
        self.handle.write("\n")

    def result(self):
        return None

    def __repr__(self):
        return "<FileExporter at {}>".format(hex(id(self)))

    def __str__(self):
        return self.__repr__()


def read_game(handle, *, Visitor=GameModelCreator):
    """
    Reads a game from a file opened in text mode.

    >>> import chess.pgn
    >>>
    >>> pgn = open("data/pgn/kasparov-deep-blue-1997.pgn")
    >>>
    >>> first_game = chess.pgn.read_game(pgn)
    >>> second_game = chess.pgn.read_game(pgn)
    >>>
    >>> first_game.headers["Event"]
    'IBM Man-Machine, New York USA'
    >>>
    >>> # Iterate through all moves and play them on a board.
    >>> board = first_game.board()
    >>> for move in first_game.main_line():
    ...     board.push(move)
    ...
    >>> board
    Board('4r3/6P1/2p2P1k/1p6/pP2p1R1/P1B5/2P2K2/3r4 b - - 0 45')

    By using text mode, the parser does not need to handle encodings. It is the
    caller's responsibility to open the file with the correct encoding.
    PGN files are ASCII or UTF-8 most of the time. So, the following should
    cover most relevant cases (ASCII, UTF-8, UTF-8 with BOM).

    >>> pgn = open("data/pgn/kasparov-deep-blue-1997.pgn", encoding="utf-8-sig")

    Use :class:`~io.StringIO` to parse games from a string.

    >>> import io
    >>>
    >>> pgn = io.StringIO("1. e4 e5 2. Nf3 *")
    >>> game = chess.pgn.read_game(pgn)

    The end of a game is determined by a completely blank line or the end of
    the file. (Of course, blank lines in comments are possible.)

    According to the PGN standard, at least the usual 7 header tags are
    required for a valid game. This parser also handles games without any
    headers just fine.

    The parser is relatively forgiving when it comes to errors. It skips over
    tokens it can not parse. Any exceptions are logged and collected in
    :data:`Game.errors <chess.pgn.Game.errors>`. This behavior can be
    :func:`overriden <chess.pgn.GameModelCreator.handle_error>`.

    Returns the parsed game or ``None`` if the end of file is reached.
    """
    visitor = Visitor()

    headers = Headers({})
    found_game = False

    # Skip leading empty lines and comments.
    line = handle.readline()
    while line.isspace() or line.startswith("%") or line.startswith(";"):
        line = handle.readline()

    # Parse game headers.
    while line:
        # Skip comments.
        if line.startswith("%") or line.startswith(";"):
            line = handle.readline()
            continue

        # Read header tags.
        tag_match = TAG_REGEX.match(line)
        if tag_match:
            if not found_game:
                found_game = True
                visitor.begin_game()
                visitor.begin_headers()

            headers[tag_match.group(1)] = tag_match.group(2)
            visitor.visit_header(tag_match.group(1), tag_match.group(2))
        else:
            break

        line = handle.readline()

    if found_game:
        visitor.end_headers()

    # Skip a single empty line after headers.
    if line.isspace():
        line = handle.readline()

    # Chess variant.
    try:
        VariantBoard = headers.variant()
    except ValueError as error:
        visitor.handle_error(error)
        VariantBoard = chess.Board

    # Initial position.
    fen = headers.get("FEN", VariantBoard.starting_fen)
    try:
        board_stack = [VariantBoard(fen, chess960=headers.is_chess960())]
    except ValueError as error:
        visitor.handle_error(error)
        board_stack = [VariantBoard(chess960=headers.is_chess960())]

    # Parse movetext.
    while line:
        read_next_line = True

        if line.startswith("%") or line.startswith(";"):
            # Ignore comments.
            line = handle.readline()
            continue

        # An empty line means the end of a game. But gracefully try to find
        # at least some content if we didn't even see headers so far.
        if found_game and line.isspace():
            visitor.end_game()
            return visitor.result()

        for match in MOVETEXT_REGEX.finditer(line):
            token = match.group(0)

            if not found_game:
                found_game = True
                visitor.begin_game()

            if token.startswith("{"):
                # Consume until the end of the comment.
                line = token[1:]
                comment_lines = []
                while line and "}" not in line:
                    comment_lines.append(line.rstrip())
                    line = handle.readline()
                end_index = line.find("}")
                comment_lines.append(line[:end_index])
                if "}" in line:
                    line = line[end_index:]
                else:
                    line = ""

                visitor.visit_comment("\n".join(comment_lines).strip())

                # Continue with the current or the next line.
                if line:
                    read_next_line = False
                break
            elif token.startswith(";"):
                break
            elif token.startswith("$"):
                # Found a NAG.
                try:
                    nag = int(token[1:])
                except ValueError as error:
                    visitor.handle_error(error)
                else:
                    visitor.visit_nag(nag)
            elif token == "?":
                visitor.visit_nag(NAG_MISTAKE)
            elif token == "??":
                visitor.visit_nag(NAG_BLUNDER)
            elif token == "!":
                visitor.visit_nag(NAG_GOOD_MOVE)
            elif token == "!!":
                visitor.visit_nag(NAG_BRILLIANT_MOVE)
            elif token == "!?":
                visitor.visit_nag(NAG_SPECULATIVE_MOVE)
            elif token == "?!":
                visitor.visit_nag(NAG_DUBIOUS_MOVE)
            elif token == "(" and board_stack[-1].move_stack:
                visitor.begin_variation()

                board = board_stack[-1].copy()
                board.pop()
                board_stack.append(board)
            elif token == ")" and len(board_stack) > 1:
                # Always leave at least the root node on the stack.
                visitor.end_variation()
                board_stack.pop()
            elif token in ["1-0", "0-1", "1/2-1/2", "*"] and len(board_stack) == 1:
                visitor.visit_result(token)
            else:
                # Replace zeros castling notation.
                if token == "0-0":
                    token = "O-O"
                elif token == "0-0-0":
                    token = "O-O-O"

                # Parse SAN tokens.
                try:
                    move = board_stack[-1].parse_san(token)
                except ValueError as error:
                    visitor.handle_error(error)
                else:
                    visitor.visit_move(board_stack[-1], move)
                    board_stack[-1].push(move)

        if read_next_line:
            line = handle.readline()

    if found_game:
        visitor.end_game()
        return visitor.result()


def scan_headers(handle):
    """
    Scan a PGN file opened in text mode for game offsets and headers.

    Yields a tuple for each game. The first element is the offset and the
    second element is a mapping of game headers.

    Since actually parsing many games from a big file is relatively expensive,
    this is a better way to look only for specific games and then seek and
    parse them later.

    This example scans for the first game with Kasparov as the white player.

    >>> import chess.pgn
    >>>
    >>> pgn = open("data/pgn/kasparov-deep-blue-1997.pgn")
    >>>
    >>> for offset, headers in chess.pgn.scan_headers(pgn):
    ...     if "Kasparov" in headers["White"]:
    ...         kasparov_offset = offset
    ...         break

    Then it can later be seeked an parsed.

    >>> pgn.seek(kasparov_offset)
    0
    >>> game = chess.pgn.read_game(pgn)

    This also works nicely with generators, scanning lazily only when the next
    offset is required.

    >>> white_win_offsets = (offset for offset, headers in chess.pgn.scan_headers(pgn)
    ...                             if headers["Result"] == "1-0")
    >>> first_white_win = next(white_win_offsets)
    >>> second_white_win = next(white_win_offsets)

    :warning: Be careful when seeking a game in the file while more offsets are
        being generated.
    """
    in_comment = False

    game_headers = None
    game_pos = None

    last_pos = handle.tell()
    line = handle.readline()

    while line:
        # Skip single-line comments.
        if line.startswith("%"):
            last_pos = handle.tell()
            line = handle.readline()
            continue

        # Reading a header tag. Parse it and add it to the current headers.
        if not in_comment and line.startswith("["):
            tag_match = TAG_REGEX.match(line)
            if tag_match:
                if game_pos is None:
                    game_headers = Headers()
                    game_pos = last_pos

                game_headers[tag_match.group(1)] = tag_match.group(2)

                last_pos = handle.tell()
                line = handle.readline()
                continue

        # Reading movetext. Update parser's in_comment state in order to skip
        # comments that look like header tags.
        if (not in_comment and "{" in line) or (in_comment and "}" in line):
            in_comment = line.rfind("{") > line.rfind("}")

        # Reading movetext. If there were headers previously, those are now
        # complete and can be yielded.
        if game_pos is not None:
            yield game_pos, game_headers
            game_pos = None

        last_pos = handle.tell()
        line = handle.readline()

    # Yield the headers of the last game.
    if game_pos is not None:
        yield game_pos, game_headers


def scan_offsets(handle):
    """
    Scan a PGN file opened in text mode for game offsets.

    Yields the starting offsets of all the games, so that they can be seeked
    later. This is just like :func:`~chess.pgn.scan_headers()` but more
    efficient if you do not actually need the header information.

    The PGN standard requires each game to start with an ``Event`` tag. So does
    this scanner.
    """
    in_comment = False

    last_pos = handle.tell()
    line = handle.readline()

    while line:
        if not in_comment and line.startswith("[Event \""):
            yield last_pos
        elif (not in_comment and "{" in line) or (in_comment and "}" in line):
            in_comment = line.rfind("{") > line.rfind("}")

        last_pos = handle.tell()
        line = handle.readline()<|MERGE_RESOLUTION|>--- conflicted
+++ resolved
@@ -16,20 +16,13 @@
 # You should have received a copy of the GNU General Public License
 # along with this program. If not, see <http://www.gnu.org/licenses/>.
 
-import collections
+import collections.abc
 import itertools
 import logging
 import re
 
-<<<<<<< HEAD
 import chess
-=======
-try:
-    from collections.abc import MutableMapping  # Python 3
-except ImportError:
-    from collections import MutableMapping  # Python 2
-
->>>>>>> b05bb084
+
 
 LOGGER = logging.getLogger(__name__)
 
@@ -487,7 +480,7 @@
         return cls(headers={})
 
 
-class Headers(MutableMapping):
+class Headers(collections.abc.MutableMapping):
     def __init__(self, data=None, **kwargs):
         self._tag_roster = {}
         self._others = {}
